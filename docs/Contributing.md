--- conflicted
+++ resolved
@@ -33,10 +33,6 @@
 ## Slack
 
 We host a public Slack with a dedicated channel for contributors and maintainers of open source projects hosted by New Relic.  If you are contributing to this project, you're welcome to request access to the #oss-contributors channel in the newrelicusers.slack.com workspace.  To request access, please use this [link](https://join.slack.com/t/newrelicusers/shared_invite/zt-1ayj69rzm-~go~Eo1whIQGYnu3qi15ng).
-<<<<<<< HEAD
-
-=======
->>>>>>> 6330ec89
 
 ## Developing for the Diagnostics CLI
 
