--- conflicted
+++ resolved
@@ -27,11 +27,7 @@
 	logPathSysPropSource    = "-Dnewrelic"
 	logPathDefaultLocation  = "/logs/newrelic_agent.log"
 	nrTempDirKey            = "-Dnewrelic.tempdir" //can only be set as sys prop not as an env var neither the config file
-<<<<<<< HEAD
-	javaTmpDirKey           = "-Djava.io.tmpdir"   //On UNIX systems the default value of this property can be "/tmp" or "/var/tmp"; on Windows "c:\temp". A different path value may be given through this system property
-=======
 	javaTmpDirKey           = "-Djava.io.tmpdir"   //On UNIX systems the default value of this property can be "/tmp" or "/var/tmp" or "/var/folders/"; on Windows "c:\temp". A different path value may be given through this system property
->>>>>>> cf7c4cd8
 
 	//expected permissions users must have to get the Java agent configuration to work:
 	fileOwnerPermissionsRgx          = "-r.+"
@@ -42,13 +38,8 @@
 	dirPublicPermissionsRgx          = "[drwx-]{8}wx"
 	errPermissionsCannotBeDetermined = errors.New("Permissions cannot be determined")
 	errTempDirDoesNotExist           = errors.New("Diagnostics CLi was unable to find the temp directory location for this host")
-<<<<<<< HEAD
-	errTempDirHasNoJars              = errors.New("Diagnostics CLi was unable to find the New Relic tmp jar files")
-	tempDirRecommendation            = "If you are seeing a java.io.IOException in the New Relic logs, we recommend to manually create the tmp directory passing -Djava.io.tmpdir or -Dnewrelic.tempdir as a JVM argument at runtime. The Java Agent needs this temp directory to create temp JAR files"
-=======
 	errTempDirHasNoJars              = errors.New("Diagnostics CLi was unable to find the New Relic tmp jar files or the directory where they are located")
 	tempDirRecommendation            = "ONLY if you are seeing a java.io.IOException in the New Relic logs, manually create the tmp directory passing -Djava.io.tmpdir or -Dnewrelic.tempdir as a JVM argument at runtime (the Java Agent uses this temp directory to create temporary JAR files)."
->>>>>>> cf7c4cd8
 )
 
 /* JavaAgentPermissions - struct used to construct the eventual result payload */
@@ -144,11 +135,7 @@
 
 		if anyPermissionDenied {
 			failureCount++
-<<<<<<< HEAD
-			failureSummary += fmt.Sprintf("The process for the for PID %d did not meet the New Relic Java Agent permissions requirements. Errors found:\n%s", process.Proc.Pid, buildErrMsg(&j))
-=======
 			failureSummary += fmt.Sprintf("The process for the for PID %d did not meet the New Relic Java Agent permissions requirements. Errors found:\n\n%s", process.Proc.Pid, buildErrMsg(&j))
->>>>>>> cf7c4cd8
 		} else if anyPermissionUndetermined {
 			warningCount++
 			warningSummary += fmt.Sprintf(tasks.ThisProgramFullName+" ran into some unexpected errors and was unable to verify that your application meets the Java agent permissions requirements for the following reasons:\n%s", buildErrMsg(&j))
@@ -185,20 +172,6 @@
 	var errorsFound string
 
 	if j.AgentJarCanRead.ErrorMsg != nil {
-<<<<<<< HEAD
-		errorsFound += (j.AgentJarCanRead.ErrorMsg).Error() + "\n"
-	}
-	if j.LogCanCreate.ErrorMsg != nil {
-		errorsFound += (j.LogCanCreate.ErrorMsg).Error() + "\n"
-	}
-	if (j.TempFilesCanCreate.ErrorMsg) != nil {
-		if errors.Is(j.TempFilesCanCreate.ErrorMsg, errTempDirHasNoJars) {
-			errorsFound += (j.TempFilesCanCreate.ErrorMsg).Error() + "\n" + tempDirRecommendation
-		} else {
-			errorsFound += (j.TempFilesCanCreate.ErrorMsg).Error() + "\n"
-		}
-	}
-=======
 		errorsFound += (j.AgentJarCanRead.ErrorMsg).Error() + "\n\n"
 	}
 	if j.LogCanCreate.ErrorMsg != nil {
@@ -211,7 +184,6 @@
 			errorsFound += (j.TempFilesCanCreate.ErrorMsg).Error() + "\n\n"
 		}
 	}
->>>>>>> cf7c4cd8
 	return errorsFound
 
 }
@@ -294,94 +266,6 @@
 	if os.IsNotExist(errStatTempDir) {
 		return errTempDirDoesNotExist
 	}
-<<<<<<< HEAD
-
-	filePerm := info.Mode().Perm()
-	var matchedPermissions bool
-	var errRegexMatch error
-	/* the process owner also is the directory owner */
-	if procOwnerUID == fileOwnerUID {
-		matchedPermissions, errRegexMatch = regexp.MatchString(dirOwnerPermissionsRgx, fmt.Sprint(filePerm))
-	} else if procOwnerGID == fileOwnerGID {
-		/* the process owner is part of the dir group */
-		matchedPermissions, errRegexMatch = regexp.MatchString(dirGroupPermissionsRgx, fmt.Sprint(filePerm))
-	} else {
-		/* process owner is neither the dir owner nor part of the dir's specified group */
-		matchedPermissions, errRegexMatch = regexp.MatchString(dirPublicPermissionsRgx, fmt.Sprint(filePerm))
-	}
-
-	if errRegexMatch != nil {
-		return fmt.Errorf("%s: %w for %s", errRegexMatch.Error(), errPermissionsCannotBeDetermined, tempDir)
-	}
-	if !matchedPermissions {
-		/* the process/file owner has no write/execute permissions */
-		return fmt.Errorf("The owner of the process for PID %d does not have permissions to create the necessary temporary files in %s: %s", proc.Pid, tempDir, filePerm.String())
-	}
-	/* the process/dir owner has write/execute permissions */
-	return nil
-}
-
-func determineLogPermissions(proc process.Process, jarPath string, upstream map[string]tasks.Result, j *JavaAgentPermissions) {
-	logElements, ok := upstream["Base/Log/Copy"].Payload.([]baseLog.LogElement)
-
-	if !ok {
-		log.Debug("We ran into an type assertion error for Base/Log/Copy payload in JavaJVMPermissions task")
-	}
-
-	var logFilePath, logFilePathSource string
-	var isLogStdout bool
-	for _, logElement := range logElements {
-		configMap := logElement.Source.KeyVals
-		for configKey, configVal := range configMap {
-			if configKey == logPathEnvVarSource || strings.Contains(configKey, logPathSysPropSource) || configKey == logPathConfigFileSource {
-				if configVal == "stdout" {
-					isLogStdout = true
-					j.LogCanCreate.SuccessLevel = undetermined
-				}
-				logFilePath = logElement.Source.FullPath
-				logFilePathSource = logElement.Source.FoundBy
-			} else {
-				logFilePath = filepath.Join(filepath.Dir(jarPath), logPathDefaultLocation)
-				logFilePathSource = "Default location (directory where newrelic.jar is) in which the New Relic java agent will create its logs directory."
-			}
-		}
-	}
-	//assign javaAgentPermissions values for new relic log file
-	j.LogCanCreate.Source = logFilePathSource
-	j.LogCanCreate.Value = logFilePath
-	j.PID = proc.Pid
-
-	if !isLogStdout {
-		err := canCreateAgentLog(proc, logFilePath)
-		if err != nil {
-			if errors.Is(err, errPermissionsCannotBeDetermined) {
-				j.LogCanCreate.SuccessLevel = undetermined
-				j.LogCanCreate.ErrorMsg = err
-			} else {
-				j.LogCanCreate.SuccessLevel = denied
-				j.LogCanCreate.ErrorMsg = err
-			}
-		} else {
-			j.LogCanCreate.SuccessLevel = granted
-		}
-	}
-}
-
-/* need write/execute access to log dir */
-func canCreateAgentLog(proc process.Process, logFilePath string) (err error) {
-	/* logs file already exists; return success */
-	_, errFileExist := os.Stat(logFilePath)
-
-	if errFileExist == nil {
-		return nil
-	}
-	//if errFileExist != nil and file does not exist, we are going to ignore it assuming that they may not have generated logs yet, so we should still check that the directory has the permissions to write logs
-
-	logDir := filepath.Dir(logFilePath)
-
-	if _, errDirExist := os.Stat(logDir); errDirExist != nil {
-		return fmt.Errorf("%s: %w for %s", errDirExist.Error(), errPermissionsCannotBeDetermined, logDir)
-=======
 
 	filePerm := info.Mode().Perm()
 	var matchedPermissions bool
@@ -465,7 +349,6 @@
 		if _, errJarPath := os.Stat(logDir); os.IsNotExist(errJarPath) {
 			return fmt.Errorf("%s: %w for %s", err.Error(), errPermissionsCannotBeDetermined, logDir)
 		}
->>>>>>> cf7c4cd8
 	}
 
 	procOwnerUID, procOwnerGID, fileOwnerUID, fileOwnerGID, err := getUIDsGIDs(proc, logDir)
@@ -493,17 +376,10 @@
 
 	if errRegexMatch != nil {
 		return fmt.Errorf("%s: %w for %s", errRegexMatch.Error(), errPermissionsCannotBeDetermined, logDir)
-<<<<<<< HEAD
-	}
-	if !matchedPermissions {
-		return fmt.Errorf("The owner of the process for PID %d does not have permissions to create the Agent log file located at %s: %s", proc.Pid, logFilePath, fmt.Sprint(filePerm))
-	}
-=======
 	}
 	if !matchedPermissions {
 		return fmt.Errorf("The owner of the process for PID %d does not have permissions to create the Agent log file in the directory %s: %s", proc.Pid, logDir, fmt.Sprint(filePerm))
 	}
->>>>>>> cf7c4cd8
 	return nil
 }
 
